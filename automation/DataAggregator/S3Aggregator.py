--- conflicted
+++ resolved
@@ -24,11 +24,8 @@
 CACHE_SIZE = 500
 SITE_VISITS_INDEX = '_site_visits_index'
 CONTENT_DIRECTORY = 'content'
-<<<<<<< HEAD
 CONFIG_DIR = 'config'
-=======
 BATCH_COMMIT_TIMEOUT = 30  # commit a batch if no new records for N seconds
->>>>>>> 625f7bcd
 
 
 def listener_process_runner(
