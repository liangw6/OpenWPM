<<<<<<< HEAD
v0.8.0 - under development
======

Changes:
  * The `automation` library can now be used with Python 3.4 or later,
    as well as Python 2.7.
  * Bump to Firefox 52 and Selenium 3.3.0.
    * This version of Selenium requires Firefox 48 or later.
    * This version of Selenium requires a helper executable called
      "geckodriver".  `install.sh` will download and install it.
  * MITMProxy support has been removed.  Use `http_instrument` instead.
=======
v0.8.0 - 2017-10-09
======

A long overdue version bump to checkpoint the final version to support
Selenium 2 + FF 45. Note we recommend against using the release as Firefox
45ESR is no longer receiving security patches.

Changes:
  * Add extension-based HTTP instrumentation, including POST body processing
  * Deprecate proxy-based HTTP instrumentation
  * Save stacktrace of HTTP requests
  * Prevent Selenium 2 from self identifying in the DOM
  * Add support for blocking commands
  * Improve exception handling in child processes
  * Refactor of socket interface in extension
  * Improvements to manual testing code
  * Add a logging module to the extension, logs to central log file
  * Instrument `document.cookie`
  * A number of improvements to the `instrumentObject` instrumentation
    interface in extension
  * Make `install.sh` scriptable
>>>>>>> ddd2d0a4

v0.7.0 - 2016-11-15
======

Changes:
  * Bugfixes to extension instrumentation where records would be dropped when
    the extension was under heavy load and fail to re-enable until the browser
    was restarted.
  * Bugfix to extension / socket interface
  * Add `run_custom_function` command
  * Using alternative serialization/parallelization with `dill` and
    `multiprocess`
  * Better documentation
  * Bugfixes to install script
  * Add `save_screenshot` and `dump_page_source` commands
  * Add Audio API instrumentation
  * Bugfix to `browse` command
  * Bugfix to extension instrumentation injection to avoid Security Errors

v0.6.2 - 2016-04-08
======

Changes:
    * Bugfix to browse command. Now supports sleeping after get.

v0.6.1 - 2016-04-08
======

Critical:
    * Bugfix in LevelDBAggregator preventing data loss

Changes:
    * Bump to Firefox 45 & Selenium 2.53.0
    * Update certificate stored
    * Added sleep argument to `get` command
    * Added install script for development dependencies
    * Improved error handling in TaskManager and Proxy
    * Version bumps and bugfixes in HTTPS Everywhere, Ghostery, and ABP
    * Tests added!
    * Numerous bugfixes and improvements in Javascript Instrumentation

v0.6.0 - 2015-12-22
======

Changes:
    * Cleanup of Firefox prefs to make browsers faster and reduce phoning home
    * Use LevelDB for javascript file storage
    * Improved HTTP Cookie Parsing
    * Several bugfixes to extension instrumentation
    * Improved profile handling during shutdown and crashes
    * Improved handling of child Exceptions
    * Inital platform tests
    * Improvements to javascript instrumentation

v0.5.1 - 2015-10-15
======

Changes:
    * Save json serialized headers and fix cookie parsing

v0.5.0 - 2015-10-14
======

Changes:
    * Added support for saving all javascript files de-duplicated and compressed
    * Created two configuration dictionaries. One for individual browsers and 
      another for the entire infrastructure
    * Support for using OpenWPM as a submodule
    * Firefox (v39) and Selenium (v2.47.1)
    * Added support for launching Ghostery, HTTPS Everywhere, and AdBlock Plus
    * Removed Random Extension Support
    * Bugfix for broken profile saving.
    * Bugfix for profile clearing when memory limits are exceeded
    * Numerous stability fixes
    * Full Logging support in all commands

v0.4.0
======

Changes:
    * Significant stability improvements for long crawls
    * Support for logging with logging module
    * A large number of bugfixes related to process handling
    * Prevention of a large number of stray tmp files/folders during long crawls
    * Process/memory watchdog to handle orphaned processes and keep memory usage
      reasonable
    * Numerous bugfixes for extension
    * Failure thresholds to prevent infinite loops of browser respawns or
      command execution attempts (instead, Errors and raised)
    * Script to install dependencies
    * API changes to command timeouts
    * Move SocketInterface from pickle to json serialization

Known Issues:
    * Encoding issues cause a very small percentage of data to be dropped by the
      extension
    * Malformed queries are occassionally sent to the DataAggregator and are
      dropped. The cause is unknown.
    * Forking can be done in a more memory efficient way

0.3.1 - Fixes #5
0.3.0 - Experimental merge of Fourthparty + framework to allow additional
        javascript instrumentation.
0.2.3 - Timeout logging
0.2.2 - Browse command + better scrolling + bugfixes
0.2.1 - Support for MITMProxy v0.11 + minor bugfixes
0.2.0 - Complete re-write of HTTP Cookie parsing
0.1.1 - Simplfied load of default settings, including wiki demo
0.1.0 - Initial Public Release<|MERGE_RESOLUTION|>--- conflicted
+++ resolved
@@ -1,16 +1,23 @@
-<<<<<<< HEAD
-v0.8.0 - under development
+v0.9.0 - under development
 ======
 
 Changes:
   * The `automation` library can now be used with Python 3.4 or later,
     as well as Python 2.7.
-  * Bump to Firefox 52 and Selenium 3.3.0.
-    * This version of Selenium requires Firefox 48 or later.
-    * This version of Selenium requires a helper executable called
-      "geckodriver".  `install.sh` will download and install it.
+  * Bump to Firefox 52 ESR, Selenium 3.4.0+, and geckodriver 0.15.0.
+    * geckodriver is required for Selenium 3+. `install.sh` will download
+      and install it.
+    * geckodriver 0.16.0+ does not support Firefox 52 or lower, so we are
+      stuck with 0.15.0 (and any bugs it may have) until the next ESR release.
+    * These versions of geckodriver and Selenium require Firefox 48+.
   * MITMProxy support has been removed.  Use `http_instrument` instead.
-=======
+  * Bundled Firefox privacy extensions have been updated.
+    * AdBlock Plus support has been removed.
+    * uBlock Origin and Disconnect added.
+    * Ghostery has been updated.
+  * Extensions built using the WebExtensions API are now supported. Our
+    extension still uses the add-on sdk.
+
 v0.8.0 - 2017-10-09
 ======
 
@@ -32,7 +39,6 @@
   * A number of improvements to the `instrumentObject` instrumentation
     interface in extension
   * Make `install.sh` scriptable
->>>>>>> ddd2d0a4
 
 v0.7.0 - 2016-11-15
 ======
